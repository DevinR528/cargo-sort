--- conflicted
+++ resolved
@@ -218,13 +218,6 @@
 }
 
 fn fmt_table(table: &mut Table, config: &Config) {
-<<<<<<< HEAD
-    #[cfg(target_os = "windows")]
-    const NEWLINE_PATTERN: &str = "\r\n";
-    #[cfg(not(target_os = "windows"))]
-    const NEWLINE_PATTERN: &str = "\n";
-=======
->>>>>>> 55ec8908
     // Checks the header decor for blank lines
     let blank_header_lines = table
         .decor()
